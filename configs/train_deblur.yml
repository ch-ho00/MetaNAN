--- conflicted
+++ resolved
@@ -1,9 +1,5 @@
 ### INPUT
-<<<<<<< HEAD
-expname                     : nan_targetNov_blurLoss0_latentLoss0_src5 #nan_revised_targetNov_blurTargetOnly_reconst1e0_woOrig_src5 #nan_targetNov_blurTarget_perImgBasis_src3_lat5_woOrig #nan_targetRef_AnnealReconstLoss1e-2_groupBPN_commonBasis_includeOrig_src3_lat5 #_plainBPN_src8 # 
-=======
 expname                     : nan_targetNov_woGroupConv_blurLoss0_latentLoss1e0_src5_lat3 #nan_revised_targetNov_blurTargetOnly_reconst1e0_woOrig_src5 #nan_targetNov_blurTarget_perImgBasis_src3_lat5_woOrig #nan_targetRef_AnnealReconstLoss1e-2_groupBPN_commonBasis_includeOrig_src3_lat5 #_plainBPN_src8 # 
->>>>>>> 57263bf0
 render_stride               : 2  # used in evaluation
 distributed                 : False
 
@@ -36,19 +32,11 @@
 cond_renderer               : False
 blur_render                 : False
 train_scenes                : [blurfactory]
-<<<<<<< HEAD
-lambda_latent_loss          : 0.0
-lambda_blur_loss            : 0.0
-num_source_views            : 5
-num_latent                  : 1
-group_conv                  : True
-=======
 lambda_latent_loss          : 1.0
 lambda_blur_loss            : 0.0
 num_source_views            : 5
 num_latent                  : 3
 group_conv                  : False
->>>>>>> 57263bf0
 channel_upfactor            : 2
 include_orig                : False
 ### TESTING

### INPUT
expname                     : MetaDegAE_embedPerImg_deblur #NAN_SrcFeatTransform_2e-2 #AE_preTransform_reconst_5x_anneal_5e-2_5e-2 #_2e-5 # AE_reconstNoisySrc_0_5e-1 #   #AE_wreconstVol_conv1x1_woSigmoid_1e-1_1e-1
render_stride               : 2  # used in evaluation
distributed                 : False

## dataset
train_dataset               : deblur
eval_dataset                : deblur_test
eval_scenes                 : ['blurstair'] #[fern, orchids, flower, horns, leaves, room, trex, fortress]

### TRAINING
n_iters                     : 255000
N_rand                      : 512
lrate_feature               : 0.001
lrate_mlp                   : 0.0005
lrate_decay_factor          : 0.5
lrate_decay_steps           : 50000
losses                      : [l2, l1, l1_grad, ssim]
losses_weights              : [0,  1,  0,       0]
workers                     : 0

degae_feat                  : True
degae_feat_ckpt             : ./ckpts/0619.pth
coarse_feat_dim             : 32
fine_feat_dim               : 32
img_size                    : 256
meta_module                 : True
ref_img_embed               : False
<<<<<<< HEAD

=======
>>>>>>> acda44a0

### TESTING
chunk_size                  : 2048 #2048 # can be bigger depend on the gpu memory

### RENDERING
N_importance                : 64
N_samples                   : 64
inv_uniform                 : True
white_bkgd                  : False

### CONSOLE AND TENSORBOARD
i_img                       : 3000
i_print                     : 100
i_tb                        : 20
i_weights                   : 5000

### additional
#ckpt_path                   : out/NAN/model_255000.pth   # use this if you want to train from a specific checkpoint.
no_load_opt                 : False
no_load_scheduler           : False
sup_clean                   : True

include_target              : False  # set to False if you want to synthesize images rather than denoise the images
eval_gain                    : [20, 16, 8]
std                         : [-3.0, -0.5, -2.0, -0.5]


views_attn                  : True
kernel_size                 : [3, 3]
pre_net                     : True
noise_feat                  : False
rgb_weights                 : True

local_rank                  : 0<|MERGE_RESOLUTION|>--- conflicted
+++ resolved
@@ -26,10 +26,6 @@
 img_size                    : 256
 meta_module                 : True
 ref_img_embed               : False
-<<<<<<< HEAD
-
-=======
->>>>>>> acda44a0
 
 ### TESTING
 chunk_size                  : 2048 #2048 # can be bigger depend on the gpu memory
